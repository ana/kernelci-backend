--- conflicted
+++ resolved
@@ -21,10 +21,7 @@
 import bson
 
 import handlers.base
-<<<<<<< HEAD
-=======
 import handlers.common.lab
->>>>>>> c3f33207
 import handlers.common.query
 import handlers.common.token
 import handlers.response as hresponse
@@ -134,26 +131,7 @@
                         response.reason = \
                             "Error deleting resource '%s'" % lab_id
                     else:
-<<<<<<< HEAD
-                        response = hresponse.HandlerResponse(404)
-                        response.reason = "Resource '%s' not found" % lab_id
-                except bson.errors.InvalidId, ex:
-                    self.log.exception(ex)
-                    self.log.error(
-                        "Wrong ID value '%s' passed as doc ID", lab_id)
-                    response = hresponse.HandlerResponse(400)
-                    response.reason = "Wrong ID value provided"
-            else:
-                spec = handlers.common.query.get_query_spec(
-                    self.get_query_arguments, self._valid_keys("DELETE"))
-                if spec:
-                    response = self._delete(spec)
-                    if response.status_code == 200:
-                        response.reason = (
-                            "Resources identified with '%s' deleted" % spec)
-=======
                         response.reason = "Resource '%s' deleted" % lab_id
->>>>>>> c3f33207
                 else:
                     response = hresponse.HandlerResponse(404)
                     response.reason = "Resource '%s' not found" % lab_id
